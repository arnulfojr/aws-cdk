--- conflicted
+++ resolved
@@ -37,20 +37,12 @@
     "@aws-cdk/assert-internal": "0.0.0",
     "@aws-cdk/cdk-build-tools": "0.0.0",
     "@aws-cdk/pkglint": "0.0.0",
-<<<<<<< HEAD
-    "@types/jest": "^27.0.2",
-    "aws-cdk-migration": "0.0.0",
-    "constructs": "^3.3.69",
-    "jest": "^27.3.1",
-    "ts-jest": "^27.0.7"
-=======
     "@types/jest": "^26.0.24",
     "aws-cdk-lib": "0.0.0",
     "aws-cdk-migration": "0.0.0",
     "constructs": "^10.0.0",
-    "jest": "^26.6.3",
-    "ts-jest": "^26.5.6"
->>>>>>> 4837b374
+    "jest": "^27.3.1",
+    "ts-jest": "^27.0.7"
   },
   "dependencies": {
     "@aws-cdk/cloudformation-diff": "0.0.0"
