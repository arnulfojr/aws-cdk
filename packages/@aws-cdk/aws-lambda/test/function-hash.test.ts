--- conflicted
+++ resolved
@@ -1,11 +1,7 @@
 import * as path from 'path';
 import { resourceSpecification } from '@aws-cdk/cfnspec';
 import { App, CfnOutput, CfnResource, Stack } from '@aws-cdk/core';
-<<<<<<< HEAD
-import { LAMBDA_RECOGNIZE_LAYER_VERSION, LAMBDA_RECOGNIZE_VERSION_PROPS } from '@aws-cdk/cx-api';
-=======
 import * as cxapi from '@aws-cdk/cx-api';
->>>>>>> 96d54df1
 import * as lambda from '../lib';
 import { calculateFunctionHash, trimFromStart, VERSION_LOCKED } from '../lib/function-hash';
 
@@ -232,7 +228,7 @@
       });
 
       test('with feature flag, we sort layers so order is consistent', () => {
-        const app = new App({ context: { [LAMBDA_RECOGNIZE_LAYER_VERSION]: true } });
+        const app = new App({ context: { [cxapi.LAMBDA_RECOGNIZE_LAYER_VERSION]: true } });
 
         const stack2 = new Stack(app, 'stack2');
         const fn1 = new lambda.Function(stack2, 'MyFunction', {
@@ -255,7 +251,7 @@
     });
 
     test('with feature flag, imported lambda layers can be distinguished', () => {
-      const app = new App({ context: { [LAMBDA_RECOGNIZE_LAYER_VERSION]: true } });
+      const app = new App({ context: { [cxapi.LAMBDA_RECOGNIZE_LAYER_VERSION]: true } });
 
       const stack2 = new Stack(app, 'stack2');
       const importedLayer1 = lambda.LayerVersion.fromLayerVersionArn(stack2, 'imported-layer', 'arn:aws:lambda:<region>:<account>:layer:<layer-name>:<version1>');
