--- conflicted
+++ resolved
@@ -363,15 +363,10 @@
       });
 
       // THEN
-<<<<<<< HEAD
-      expect(instance.node.metadataEntry[0].type).toEqual(cxschema.ArtifactMetadataEntryType.WARN);
-      expect(instance.node.metadataEntry[0].data).toEqual('iops will be ignored without volumeType: IO1, IO2, or GP3');
-=======
       expect(instance.node.metadata[0].type).toEqual(cxschema.ArtifactMetadataEntryType.WARN);
       expect(instance.node.metadata[0].data).toEqual('iops will be ignored without volumeType: EbsDeviceVolumeType.IO1');
 
 
->>>>>>> d831d014
     });
 
     test('warning if iops and invalid volumeType', () => {
@@ -391,15 +386,10 @@
       });
 
       // THEN
-<<<<<<< HEAD
-      expect(instance.node.metadataEntry[0].type).toEqual(cxschema.ArtifactMetadataEntryType.WARN);
-      expect(instance.node.metadataEntry[0].data).toEqual('iops will be ignored without volumeType: IO1, IO2, or GP3');
-=======
       expect(instance.node.metadata[0].type).toEqual(cxschema.ArtifactMetadataEntryType.WARN);
       expect(instance.node.metadata[0].data).toEqual('iops will be ignored without volumeType: EbsDeviceVolumeType.IO1');
 
 
->>>>>>> d831d014
     });
   });
 
