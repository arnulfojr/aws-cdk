--- conflicted
+++ resolved
@@ -1,14 +1,10 @@
 import * as cfn from '@aws-cdk/aws-cloudformation';
 import { Stack } from '@aws-cdk/core';
-<<<<<<< HEAD
-import { Construct } from 'constructs';
-=======
->>>>>>> b16ea9fe
 import { Cluster } from './cluster';
 
 // keep this import separate from other imports to reduce chance for merge conflicts with v2-main
 // eslint-disable-next-line no-duplicate-imports, import/order
-import { Construct } from '@aws-cdk/core';
+import { Construct } from 'constructs';
 
 export interface KubernetesResourceProps {
   /**
