--- conflicted
+++ resolved
@@ -84,15 +84,9 @@
   },
   "license": "Apache-2.0",
   "devDependencies": {
-<<<<<<< HEAD
     "@aws-cdk/assert": "1.20.0",
     "@aws-cdk/aws-codecommit": "1.20.0",
-    "aws-sdk": "^2.597.0",
-=======
-    "@aws-cdk/assert": "1.19.0",
-    "@aws-cdk/aws-codecommit": "1.19.0",
     "aws-sdk": "^2.599.0",
->>>>>>> 0f02dad9
     "aws-sdk-mock": "^5.0.0",
     "cdk-build-tools": "1.20.0",
     "cdk-integ-tools": "1.20.0",
