--- conflicted
+++ resolved
@@ -1,14 +1,9 @@
-<<<<<<< HEAD
-import { Construct } from 'constructs';
-=======
-
->>>>>>> b16ea9fe
 import { SubscriptionOptions } from './subscription';
 import { ITopic } from './topic-base';
 
 // keep this import separate from other imports to reduce chance for merge conflicts with v2-main
 // eslint-disable-next-line no-duplicate-imports, import/order
-import { Construct } from '@aws-cdk/core';
+import { Construct } from 'constructs';
 
 /**
  * Subscription configuration
